--- conflicted
+++ resolved
@@ -1038,15 +1038,11 @@
 
 CAN_BE_SYNC.push("setCookie");
 CookieJar.prototype.setCookie = function(cookie, url, options, cb) {
-<<<<<<< HEAD
+
   let err;
   const context = getCookieContext(url);
   if (options instanceof Function) {
-=======
-  var err;
-  var context = getCookieContext(url);
   if (typeof(options) === 'function' || options instanceof Function) {
->>>>>>> d94532db
     cb = options;
     options = {};
   }
