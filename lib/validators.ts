--- conflicted
+++ resolved
@@ -26,17 +26,9 @@
 
 ************************************************************************************ */
 
-<<<<<<< HEAD
-=======
 import { ErrorCallback, objectToString, safeToString } from './utils'
 
->>>>>>> e07f193e
 /* Validation functions copied from check-types package - https://www.npmjs.com/package/check-types */
-
-/** Determines whether the argument is a function. */
-export function isFunction(data: unknown): data is Function {
-  return typeof data === 'function'
-}
 
 /** Determines whether the argument is a non-empty string. */
 export function isNonEmptyString(data: unknown): boolean {
@@ -45,7 +37,7 @@
 
 /** Determines whether the argument is a *valid* Date. */
 export function isDate(data: unknown): boolean {
-  return isInstanceStrict(data, Date) && isInteger(data.getTime())
+  return data instanceof Date && isInteger(data.getTime())
 }
 
 /** Determines whether the argument is the empty string. */
@@ -60,23 +52,7 @@
 
 /** Determines whether the string representation of the argument is "[object Object]". */
 export function isObject(data: unknown): boolean {
-<<<<<<< HEAD
-  return Object.prototype.toString.call(data) === '[object Object]'
-=======
   return objectToString(data) === '[object Object]'
->>>>>>> e07f193e
-}
-
-/** Determines whether the first argument is an instance of the second. */
-export function isInstanceStrict<T extends Function>(
-  data: unknown,
-  Constructor: T,
-): data is T['prototype'] {
-  try {
-    return data instanceof Constructor
-  } catch {
-    return false
-  }
 }
 
 /** Determines whether the argument is an integer. */
@@ -84,25 +60,6 @@
   return typeof data === 'number' && data % 1 === 0
 }
 
-<<<<<<< HEAD
-export function validate(
-  bool: boolean,
-  cb?: unknown,
-  // eslint-disable-next-line @typescript-eslint/no-unused-vars
-  _deprecated?: unknown,
-): void {
-  if (!isFunction(cb)) {
-    cb = null
-  }
-
-  if (!bool) {
-    if (typeof cb === 'function') {
-      cb(new ParameterError('Failed Check'))
-    } else {
-      throw new ParameterError('Failed Check')
-    }
-  }
-=======
 /* -- End validation functions -- */
 
 /**
@@ -115,8 +72,8 @@
   message?: string,
 ): void {
   if (bool) return // Validation passes
-  const cb = isFunction(cbOrMessage) ? cbOrMessage : null
-  let options = isFunction(cbOrMessage) ? message : cbOrMessage
+  const cb = typeof cbOrMessage === 'function' ? cbOrMessage : null
+  let options = typeof cbOrMessage === 'function' ? message : cbOrMessage
   // The default message prior to v5 was '[object Object]' due to a bug, and the message is kept
   // for backwards compatibility.
   if (!isObject(options)) options = '[object Object]'
@@ -124,7 +81,6 @@
   const err = new ParameterError(safeToString(options))
   if (cb) cb(err)
   else throw err
->>>>>>> e07f193e
 }
 
 export class ParameterError extends Error {}