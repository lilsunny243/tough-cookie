--- conflicted
+++ resolved
@@ -70,22 +70,13 @@
   if (!isObject(options)) options = { Error: 'Failed Check' }
   if (!bool) {
     if (typeof cb === 'function') {
+      // @ts-ignore
       cb(new ParameterError(options))
     } else {
+      // @ts-ignore
       throw new ParameterError(options)
     }
   }
 }
 
-<<<<<<< HEAD
-export class ParameterError extends Error {
-  constructor(...params: any[]) {
-    super(...params)
-    if (Object.setPrototypeOf) {
-      Object.setPrototypeOf(this, ParameterError.prototype)
-    }
-  }
-}
-=======
-export class ParameterError extends Error {}
->>>>>>> 2bc6217f
+export class ParameterError extends Error {}