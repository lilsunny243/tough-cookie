--- conflicted
+++ resolved
@@ -32,12 +32,8 @@
 "use strict";
 const vows = require("vows");
 const assert = require("assert");
-<<<<<<< HEAD
 const tough = require("../dist/lib/cookie");
 const Cookie = tough.Cookie;
-=======
-const tough = require("../lib/cookie");
->>>>>>> b1a8898e
 
 function matchVows(func, table) {
   const theVows = {};
