/*!
 * Copyright (c) 2015, Salesforce.com, Inc.
 * All rights reserved.
 *
 * Redistribution and use in source and binary forms, with or without
 * modification, are permitted provided that the following conditions are met:
 *
 * 1. Redistributions of source code must retain the above copyright notice,
 * this list of conditions and the following disclaimer.
 *
 * 2. Redistributions in binary form must reproduce the above copyright notice,
 * this list of conditions and the following disclaimer in the documentation
 * and/or other materials provided with the distribution.
 *
 * 3. Neither the name of Salesforce.com nor the names of its contributors may
 * be used to endorse or promote products derived from this software without
 * specific prior written permission.
 *
 * THIS SOFTWARE IS PROVIDED BY THE COPYRIGHT HOLDERS AND CONTRIBUTORS "AS IS"
 * AND ANY EXPRESS OR IMPLIED WARRANTIES, INCLUDING, BUT NOT LIMITED TO, THE
 * IMPLIED WARRANTIES OF MERCHANTABILITY AND FITNESS FOR A PARTICULAR PURPOSE
 * ARE DISCLAIMED. IN NO EVENT SHALL THE COPYRIGHT HOLDER OR CONTRIBUTORS BE
 * LIABLE FOR ANY DIRECT, INDIRECT, INCIDENTAL, SPECIAL, EXEMPLARY, OR
 * CONSEQUENTIAL DAMAGES (INCLUDING, BUT NOT LIMITED TO, PROCUREMENT OF
 * SUBSTITUTE GOODS OR SERVICES; LOSS OF USE, DATA, OR PROFITS; OR BUSINESS
 * INTERRUPTION) HOWEVER CAUSED AND ON ANY THEORY OF LIABILITY, WHETHER IN
 * CONTRACT, STRICT LIABILITY, OR TORT (INCLUDING NEGLIGENCE OR OTHERWISE)
 * ARISING IN ANY WAY OUT OF THE USE OF THIS SOFTWARE, EVEN IF ADVISED OF THE
 * POSSIBILITY OF SUCH DAMAGE.
 */

"use strict";
const vows = require("vows");
const assert = require("assert");
const async = require("async");
const tough = require("../lib/cookie");
const Cookie = tough.Cookie;
const CookieJar = tough.CookieJar;
const MemoryCookieStore = tough.MemoryCookieStore;

const atNow = Date.now();

function at(offset) {
  return { now: new Date(atNow + offset) };
}

vows
  .describe("Regression tests")
  .addBatch({
    "Issue 1": {
      topic: function() {
        const cj = new CookieJar();
        cj.setCookie(
          "hello=world; path=/some/path/",
          "http://domain/some/path/file",
          (err, cookie) => {
            this.callback(err, { cj: cj, cookie: cookie });
          }
        );
      },
      "stored a cookie": function(t) {
        assert.ok(t.cookie);
      },
      "getting it back": {
        topic: function(t) {
          t.cj.getCookies("http://domain/some/path/file", (err, cookies) => {
            this.callback(err, { cj: t.cj, cookies: cookies || [] });
          });
        },
        "got one cookie": function(t) {
          assert.lengthOf(t.cookies, 1);
        },
        "it's the right one": function(t) {
          const c = t.cookies[0];
          assert.equal(c.key, "hello");
          assert.equal(c.value, "world");
        }
      }
    }
  })
  .addBatch({
    "trailing semi-colon set into cj": {
      topic: function() {
        const cb = this.callback;
        const cj = new CookieJar();
        const ex = "http://www.example.com";
        const tasks = [];
        tasks.push(next => {
          cj.setCookie("broken_path=testme; path=/;", ex, at(-1), next);
        });
        tasks.push(next => {
          cj.setCookie("b=2; Path=/;;;;", ex, at(-1), next);
        });
        async.parallel(tasks, (err, cookies) => {
          cb(null, {
            cj: cj,
            cookies: cookies
          });
        });
      },
      "check number of cookies": function(t) {
        assert.lengthOf(t.cookies, 2, "didn't set");
      },
      "check *broken_path* was set properly": function(t) {
        assert.equal(t.cookies[0].key, "broken_path");
        assert.equal(t.cookies[0].value, "testme");
        assert.equal(t.cookies[0].path, "/");
      },
      "check *b* was set properly": function(t) {
        assert.equal(t.cookies[1].key, "b");
        assert.equal(t.cookies[1].value, "2");
        assert.equal(t.cookies[1].path, "/");
      },
      "retrieve the cookie": {
        topic: function(t) {
          const cb = this.callback;
          t.cj.getCookies("http://www.example.com", {}, (err, cookies) => {
            t.cookies = cookies;
            cb(err, t);
          });
        },
        "get the cookie": function(t) {
          assert.lengthOf(t.cookies, 2);
          assert.equal(t.cookies[0].key, "broken_path");
          assert.equal(t.cookies[0].value, "testme");
          assert.equal(t.cookies[1].key, "b");
          assert.equal(t.cookies[1].value, "2");
          assert.equal(t.cookies[1].path, "/");
        }
      }
    }
  })
  .addBatch({
    "tough-cookie throws exception on malformed URI (GH-32)": {
      topic: function() {
        const url = "http://www.example.com/?test=100%";
        const cj = new CookieJar();

        cj.setCookieSync("Test=Test", url);

        return cj.getCookieStringSync(url);
      },
      "cookies are set": function(cookieStr) {
        assert.strictEqual(cookieStr, "Test=Test");
      }
    }
  })
  .addBatch({
    "setCookie (without options) callback works even if it's not instanceof Function (GH-158/GH-175)": {
      topic: function() {
        const cj = new CookieJar();

        const thisCallback = this.callback;
        const cb = function(err, cookie) {
          thisCallback(err, cookie);
        };
        Object.setPrototypeOf(cb, null);
        assert(
          !(cb instanceof Function),
          "clearing callback prototype chain failed"
        );

        cj.setCookie("a=b", "http://example.com/index.html", cb);
      },
      works: function(c) {
        assert.instanceOf(c, Cookie);
      }
    },
    "getCookies (without options) callback works even if it's not instanceof Function (GH-175)": {
      topic: function() {
        const cj = new CookieJar();
        const url = "http://example.com/index.html";
        cj.setCookieSync("a=b", url);

        const thisCallback = this.callback;
        const cb = function(err, cookies) {
          thisCallback(err, cookies);
        };
        Object.setPrototypeOf(cb, null);
        assert(
          !(cb instanceof Function),
          "clearing callback prototype chain failed"
        );

        cj.getCookies(url, cb);
      },
      works: function(cookies) {
        assert.lengthOf(cookies, 1);
      }
    }
  })
  .addBatch(
    {
      "setCookie with localhost (GH-215)": {
        topic: function() {
          const cookieJar = new CookieJar();
          return cookieJar.setCookieSync(
            "a=b; Domain=localhost",
            "http://localhost"
          ); // when domain set to 'localhost', will throw 'Error: Cookie has domain set to a public suffix'
        },
        works: function(err, c) {
          // localhost as domain throws an error, cookie should not be defined
          assert.instanceOf(err, Error);
          assert.isUndefined(c);
        }
      }
    },
    {
      "setCookie with localhost (GH-215) (null domain)": {
        topic: function() {
          const cookieJar = new CookieJar();
          return cookieJar.setCookieSync("a=b; Domain=", "http://localhost"); // when domain set to 'localhost', will throw 'Error: Cookie has domain set to a public suffix'
        },
        works: function(c) {
          assert.instanceOf(c, Cookie);
        }
      }
    },
    {
      "setCookie with localhost (localhost.local domain) (GH-215)": {
        topic: function() {
          const cookieJar = new CookieJar();
          return cookieJar.setCookieSync(
            "a=b; Domain=localhost.local",
            "http://localhost"
          );
        },
        works: function(c) {
          assert.instanceOf(c, Cookie);
        }
      }
    },
    {
      "setCookie with localhost (.localhost domain), (GH-215)": {
        topic: function() {
          const cookieJar = new CookieJar();
          return cookieJar.setCookieSync(
            "a=b; Domain=.localhost",
            "http://localhost"
          );
        },
        works: function(c) {
          assert.instanceOf(c, Cookie);
        }
<<<<<<< HEAD
=======
      }
    }
  )
  .addBatch({
    MemoryCookieStore: {
      topic: new MemoryCookieStore(),
      "has no static methods": function() {
        assert.deepEqual(Object.keys(MemoryCookieStore), []);
      },
      "has instance methods that return promises": function(store) {
        assert.instanceOf(store.findCookie("example.com", "/", "key"), Promise);
        assert.instanceOf(store.findCookies("example.com", "/"), Promise);
        assert.instanceOf(store.putCookie({}), Promise);
        assert.instanceOf(store.updateCookie({}, {}), Promise);
        assert.instanceOf(
          store.removeCookie("example.com", "/", "key"),
          Promise
        );
        assert.instanceOf(store.removeCookies("example.com", "/"), Promise);
        assert.instanceOf(store.removeAllCookies(), Promise);
        assert.instanceOf(store.getAllCookies(), Promise);
>>>>>>> 250380ac
      }
    }
  )
  .export(module);<|MERGE_RESOLUTION|>--- conflicted
+++ resolved
@@ -243,8 +243,6 @@
         works: function(c) {
           assert.instanceOf(c, Cookie);
         }
-<<<<<<< HEAD
-=======
       }
     }
   )
@@ -266,8 +264,7 @@
         assert.instanceOf(store.removeCookies("example.com", "/"), Promise);
         assert.instanceOf(store.removeAllCookies(), Promise);
         assert.instanceOf(store.getAllCookies(), Promise);
->>>>>>> 250380ac
-      }
-    }
-  )
+      }
+    }
+  })
   .export(module);